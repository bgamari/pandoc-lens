--- conflicted
+++ resolved
@@ -1,6 +1,6 @@
 name:                pandoc-lens
 version:             0.6.2
-x-revision:          1
+x-revision:          2
 synopsis:            Lenses for Pandoc documents
 description:         Lenses for Pandoc documents
 homepage:            http://github.com/bgamari/pandoc-lens
@@ -20,15 +20,8 @@
 library
   exposed-modules:     Text.Pandoc.Lens
   ghc-options:         -Wall -fno-warn-orphans
-<<<<<<< HEAD
-  build-depends:       base >=4.7 && <4.11,
-                       containers >=0.5 && <0.6,
-                       pandoc-types >=1.16 && <1.20,
-                       lens >=4.2 && <4.16
-=======
   build-depends:       base >=4.7 && <4.12,
                        containers >=0.5 && <0.6,
                        pandoc-types >=1.16 && <1.20,
                        lens >=4.2 && <4.17
->>>>>>> b9c16e51
   default-language:    Haskell2010